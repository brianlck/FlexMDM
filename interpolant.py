import abc
from typing import Optional
import torch
from torch import Tensor
from dataclasses import dataclass
from schedule import Schedule
import torch.nn.functional as F


@dataclass
class ModelPrediction:
<<<<<<< HEAD
    token_logits: Tensor
    length_posterior: Optional[Tensor]
    expected_gaps: Tensor

    def __init__(
        self,
        token_logits: Tensor,
        length_posterior: Optional[Tensor] = None,
        expected_gaps: Optional[Tensor] = None,
    ):
        assert length_posterior is not None or expected_gaps is not None
        self.token_logits = token_logits
        self.length_posterior = length_posterior
        self.expected_gaps = expected_gaps
        if self.expected_gaps is None:
            _, _, L = self.length_posterior.shape
            index = torch.arange(0, L, device=token_logits.device).view(1, 1, -1)
            self.expected_gaps = (self.length_posterior * index).sum(dim=-1)
=======
    token_posterior: Tensor
    length_posterior: Optional[Tensor] = None
    expected_gaps: Optional[Tensor] = None
    variable_length: bool = True

    def __post_init__(self):
        if self.variable_length:
            assert self.length_posterior is not None or self.expected_gaps is not None
            if self.expected_gaps is None:
                _, L = self.length_posterior.shape
                index = torch.arange(0, L, device=self.token_posterior.device).view(1, -1)
                self.expected_gaps = (self.length_posterior * index).sum(dim=-1)
>>>>>>> 8e533637


@dataclass
class Rate:
    unmask_rate: Tensor  # Shape [Batch, Length, Vocab]
    length_rate: Tensor  # Shape [Batch]


@dataclass
class HittingTime:
    insertion_time: Tensor  # Shape [Batch, Length]
    unmasking_time: Tensor  # Shape [Batch, Length]

    def __iter__(self):
        yield from [self.insertion_time, self.unmasking_time]


@dataclass
class JointInterpolantResult:
    # Joint Interpolant
    xt: Tensor  # Shape [Batch, Length]
    st: Tensor  # Shape [Batch, Length]
    _x1: Tensor
    _pad_token: int
    _mask_token: int
    x1_remained: Tensor
    gap_counts: Tensor

    @property
    def mask_indices(self) -> Tensor:
<<<<<<< HEAD
        return self.xt == self._mask_token

    @property
    def unmasked(self) -> Tensor:
        return torch.gather(self._x1, 1, self.st)

    @property
    def xt_length(self) -> Tensor:
        # Calculate length of xt
        return (self.xt != self._pad_token).sum(dim=1)
=======
        return (self.xt == self._mask_token)

    @property
    def unmasked(self) -> Tensor:
        # TODO
        return None
>>>>>>> 8e533637

    @property
    def x1_length(self) -> Tensor:
        # Calculate length of x1
        return (self._x1 != self._pad_token).sum(dim=1)

    @property
    def gaps_and_mask(self) -> tuple[Tensor, Tensor]:
        x1_len = self.x1_length
        gaps = self.st.clone()

        pad_front = gaps.new_zeros((gaps.shape[0], 1)) - 1  # -1 for the front padding
        pad_back = gaps.new_zeros((gaps.shape[0], 1))
        gaps = torch.cat([pad_front, gaps, pad_back], dim=1)  # Add a leading zero

        gaps.scatter_(
            1, self.xt_length.unsqueeze(1) + 1, x1_len.unsqueeze(1)
        )  # Fill the last position with x1_len

        gaps = gaps[:, 1:] - gaps[:, :-1] - 1
        gaps = torch.clamp(gaps, min=0)

        idx = torch.arange(gaps.size(1), device=self.xt.device).unsqueeze(
            0
        )  # shape [1, max_gap]
        mask = idx <= self.xt_length.unsqueeze(1)

        return gaps, mask


class JointInterpolant(abc.ABC):
    def __init__(
        self,
        vocab_size: int,
        mask_token: int,
        pad_token: int,
        max_length: int,
    ):
        """
        TODO: Add knobs
        """
        self.mask_token = mask_token
        self.pad_token = pad_token
        self.max_length = max_length
        self.vocab_size = vocab_size

    @abc.abstractmethod
    def elbo_weight(self, t: Tensor, x1: Tensor):
        """
        Return the ELBO weight for the training, can be changed depends on the empirical results
        Shape:
            t: [B]
        Returns:
            weight_unmask: [B, L]
            weight_delete: [B, L+1]
        """
        raise NotImplementedError

    @abc.abstractmethod
    def to_actual_rate(self, prediction: ModelPrediction, t: Tensor) -> Rate:
        raise NotImplementedError

    @abc.abstractmethod
    def sample_interpolant(self, t: Tensor, x1: Tensor) -> JointInterpolantResult:
        """
        Sample the interpolant xt from x1 at time t
        Shapes:
            x1: [B, L]
            t: [B]
        Returns:
            xt: [B, L]
            st: [B, L] boolean mask of positions that corresponds to xt
            xt_mask_indices: [B, L] boolean mask of positions that are masked at xt
            x1_remained: [B, L] tokens that are not deleted, used for the training target
            gap_counts: [B, L+1] the number of deleted tokens between xt slots
        """
<<<<<<< HEAD
        raise NotImplementedError
=======
        # sample the stopping time (B, L) / (B, L)
        insertion_time, unmasking_time = self.hitting_time(t, x1)
        t_expand = t.unsqueeze(1).expand_as(insertion_time)

        clean_tokens = x1.ne(self.pad_token)
        deleted_tokens = clean_tokens & (self.insertion_schedule.at(t_expand) < insertion_time)
        masked_tokens = (
            clean_tokens
            & (self.insertion_schedule.at(t_expand) > insertion_time)
            & (t_expand < unmasking_time)
        )

        values = torch.where(
            deleted_tokens,
            self.pad_token,  # for deletion, change to pad token
            torch.where(
                masked_tokens,
                self.mask_token,  # for masking, change to mask token
                x1,
            ),
        )

        st = values.ne(self.pad_token)
        keep_idx = st.argsort(dim = 1, descending = True)
        xt = torch.gather(values, 1, keep_idx)

        # output remained_x1
        x1_tokens = torch.where(deleted_tokens, self.pad_token, x1)
        x1_remained = torch.gather(x1_tokens, 1, keep_idx)

        # gap counts
        B, L = x1.shape
        pos = torch.arange(L , device = x1.device)
        sentinel = L
        st_idx = torch.where(st, pos, sentinel)
        sorted_st , _ = torch.sort(st_idx, dim=1)
        x1_len = (x1 != self.pad_token).sum(dim=1)
        sorted_clamped = torch.minimum(sorted_st, x1_len.unsqueeze(1))
        pad_front = x1.new_zeros((B, 1)) - 1
        pad_back = x1_len.unsqueeze(1)
        padded = torch.cat([pad_front, sorted_clamped, pad_back], dim=1)  # (B, L+2)
        gap_counts = padded[:, 1:] - padded[:, :-1] - 1  # (B, L+1)
        gap_counts = gap_counts.clamp(min=0)

        return JointInterpolantResult(
            xt=xt, st=st, _x1=x1, _pad_token=self.pad_token, _mask_token=self.mask_token, x1_remained=x1_remained, gap_counts = gap_counts 
        )
>>>>>>> 8e533637


class AnyOrderMaskInsertionInterpolant(JointInterpolant):
    def __init__(
        self,
        insertion_schedule: Schedule,
        unmask_schedule: Schedule,
        vocab_size: int,
        mask_token: int,
        pad_token: int,
        max_length: int,
    ):
        super().__init__(vocab_size, mask_token, pad_token, max_length)
        self.insertion_schedule = insertion_schedule
        self.unmask_schedule = unmask_schedule

    def hitting_time(self, t: Tensor, x1: Tensor) -> tuple[Tensor, Tensor]:
        """
        t1 is sampled from a uniform distribution over [0, 1]. when t1 < self.mask_schedule.at(t)
        t2 is sampled from a uniform distribution over [t1, 1]
        """
        B, L = x1.shape
        eps = 1e-6
<<<<<<< HEAD

        insert_time = self.insertion_schedule.sample((B, L), device=x1.device)
        insert_time = eps + (1 - eps) * insert_time  # ensure t1 is not 0
        unmask_time = self.unmask_schedule.sample_truncated(
            insert_time, (B, L), device=x1.device
        )

        return insert_time, unmask_time
=======
        t1 = eps + torch.rand((B, L), device=x1.device) * (
            1 - eps
        )  # address the issue of t1 = 0
        t2 = t1 + torch.rand((B, L), device=x1.device) * (1 - t1)
        return t1, t2
>>>>>>> 8e533637

    def elbo_weight(self, t: Tensor, x1: Tensor):
        """
        Return the ELBO weight for the training, can be changed depends on the empirical results
        """
        eps = 1e-6
<<<<<<< HEAD
        insert_weight = self.insertion_schedule.rate_scale_factor(t)
        insert_weight = insert_weight[:, None].expand(-1, x1.shape[1] + 1)

        unmask_weight = 1.0 / (1 - t + eps)
        unmask_weight = unmask_weight.unsqueeze(1).expand(-1, x1.shape[1])

        return unmask_weight, insert_weight
=======
        weight_insert = self.insertion_schedule.rate_scale_factor(t)
        weight_insert_expanded = weight_insert.unsqueeze(1).expand(
            -1, x1.shape[1] + 1
        )  # (B,L+1)
        weight_unmask = 1.0 / (1 - t + eps)
        weight_unmask_expanded = weight_unmask.unsqueeze(1).expand(
            -1, x1.shape[1]
        )  # (B,L)
        return weight_unmask_expanded, weight_insert_expanded
>>>>>>> 8e533637

    def to_actual_rate(
        self, xt: Tensor, prediction: ModelPrediction, t: Tensor
    ) -> Rate:
        """
        Return the actual rate for the sampling
        Args:
            xt: [B, L] the sampled tokens
            prediction: ModelPrediction object containing token_posterior and expected_gaps
            t: [B] the time parameter
        """
        token_posterior = F.softmax(prediction.token_logits, dim=-1)  # (B, L, V)
        unmask_rate = token_posterior * self.unmask_schedule.rate_scale_factor(t).view(
            -1, 1, 1
        )
        length_rate = (
            prediction.expected_gaps
            * self.insertion_schedule.rate_scale_factor(t).view(-1, 1)
        )

        return Rate(
            unmask_rate=unmask_rate,  # (B, L, V)
            length_rate=length_rate,  # (B, L+1)
        )

    def sample_interpolant(self, t: Tensor, x1: Tensor) -> JointInterpolantResult:
        """
        Shapes:
            x1: [B, L]
            t: [B]
        Returns:
            xt: [B, L]
            st: [B, L] boolean mask of positions that corresponds to xt
            xt_mask_indices: [B, L] boolean mask of positions that are masked at xt
            x1_remained: [B, L] tokens that are not deleted, used for the training target
            gap_counts: [B, L+1] the number of deleted tokens between xt slots
        """
        # sample the stopping time (B, L) / (B, L)
        insertion_time, unmasking_time = self.hitting_time(t, x1)
        t_expand = t.unsqueeze(1).expand_as(insertion_time)

        clean_tokens = x1.ne(self.pad_token)
        deleted_tokens = clean_tokens & (t[:, None] < insertion_time)
        masked_tokens = (
            clean_tokens
            & (t[:, None] >= insertion_time)
            & (t[:, None] < unmasking_time)
        )

        values = torch.where(
            deleted_tokens,
            self.pad_token,  # for deletion, change to pad token
            torch.where(
                masked_tokens,
                self.mask_token,  # for masking, change to mask token
                x1,
            ),
        )

        st = values.ne(self.pad_token)
        keep_idx = st.argsort(dim = 1, descending = True)
        xt = torch.gather(values, 1, keep_idx)

        # output remained_x1
        x1_tokens = torch.where(deleted_tokens, self.pad_token, x1)
        x1_remained = torch.gather(x1_tokens, 1, keep_idx)

        # gap counts
        B, L = x1.shape
        pos = torch.arange(L , device = x1.device)
        sentinel = L
        st_idx = torch.where(st, pos, sentinel)
        sorted_st , _ = torch.sort(st_idx, dim=1)
        x1_len = (x1 != self.pad_token).sum(dim=1)
        sorted_clamped = torch.minimum(sorted_st, x1_len.unsqueeze(1))
        pad_front = x1.new_zeros((B, 1)) - 1
        pad_back = x1_len.unsqueeze(1)
        padded = torch.cat([pad_front, sorted_clamped, pad_back], dim=1)  # (B, L+2)
        gap_counts = padded[:, 1:] - padded[:, :-1] - 1  # (B, L+1)
        gap_counts = gap_counts.clamp(min=0)

        return JointInterpolantResult(
            xt=xt, st=st, _x1=x1, _pad_token=self.pad_token, _mask_token=self.mask_token, x1_remained=x1_remained, gap_counts = gap_counts 
        )


class MDMInterpolant(JointInterpolant):
    def __init__(
        self,
<<<<<<< HEAD
        unmask_schedule: Schedule,
=======
>>>>>>> 8e533637
        vocab_size: int,
        mask_token: int,
        pad_token: int,
        max_length: int,
    ):
<<<<<<< HEAD
        super().__init__(vocab_size, mask_token, pad_token, max_length)
        self.unmask_schedule = unmask_schedule
=======
        from schedule import NoSchedule
        super().__init__(NoSchedule(), vocab_size, mask_token, pad_token, max_length)
>>>>>>> 8e533637

    def hitting_time(self, t: Tensor, x1: Tensor) -> Tensor:
        """
        t1 is sampled from a uniform distribution over [0, 1]. when t1 < self.mask_schedule.at(t)
        t2 is sampled from a uniform distribution over [t1, 1]
        """
        B, L = x1.shape
        eps = 1e-6
<<<<<<< HEAD
        t = eps + torch.rand((B, L), device=x1.device) * (1 - eps)
        return t
=======
        t2 = eps + torch.rand((B, L), device=x1.device) * (
            1 - eps
        )  # address the issue of t2 = 0
        t1 = torch.zeros((B, L), device=x1.device) - eps
        return t1, t2
>>>>>>> 8e533637

    def elbo_weight(self, t: Tensor, x1: Tensor):
        """
        Return the ELBO weight for the training, can be changed depends on the empirical results
        there's no weight_delete for the vanilla MDM
        """
<<<<<<< HEAD
        weight_unmask = self.unmask_schedule.rate_scale_factor(t)
=======
        eps = 1e-6
        weight_unmask = 1.0 / (1 - t + eps)
>>>>>>> 8e533637
        weight_unmask_expanded = weight_unmask.unsqueeze(1).expand(
            -1, x1.shape[1]
        )  # (B,L)
        return weight_unmask_expanded


<<<<<<< HEAD
=======
    def sample_interpolant(self, t: Tensor, x1: Tensor) -> JointInterpolantResult:
        """
        override the sample_interpolant method to handle the MDM interpolant: we also mask the padding tokens
        """
        B, L = x1.shape
        eps = 1e-6
        _ , unmasking_time = self.hitting_time(t, x1)
        # we also mask the padding tokens
        t_expand = t.unsqueeze(1).expand_as(unmasking_time)
        masked_tokens = (t_expand < unmasking_time)
        xt = torch.where(masked_tokens, self.mask_token, x1)
        st = torch.ones_like(xt)
        gap_counts = torch.zeros_like(xt)
        

        return JointInterpolantResult(
            xt=xt, st=st, _x1=x1, _pad_token=self.pad_token, _mask_token=self.mask_token, x1_remained=x1, gap_counts=gap_counts
        )

>>>>>>> 8e533637
    def to_actual_rate(
        self, xt: Tensor, prediction: ModelPrediction, t: Tensor
    ) -> Rate:
        """
        Return the actual rate for the sampling
        """
        raise NotImplementedError

    def sample_interpolant(self, t: Tensor, x1: Tensor) -> JointInterpolantResult:
        # sample the stopping time (B, L, 2)
        eps = 1e-6
        unmask_time = self.unmask_schedule.sample(
            (x1.shape[0], x1.shape[1]), device=x1.device
        )
        unmask_time = unmask_time * (1 - eps) + eps

        xt = torch.where(
            t[:, None] < unmask_time,
            self.mask_token,  # for masking, change to mask token
            x1,
        )

        st = xt.ne(self.pad_token).argsort(dim=1, descending=True)
        xt = torch.gather(xt, 1, st)

        return JointInterpolantResult(
            xt=xt, st=st, _x1=x1, _pad_token=self.pad_token, _mask_token=self.mask_token
        )<|MERGE_RESOLUTION|>--- conflicted
+++ resolved
@@ -9,7 +9,6 @@
 
 @dataclass
 class ModelPrediction:
-<<<<<<< HEAD
     token_logits: Tensor
     length_posterior: Optional[Tensor]
     expected_gaps: Tensor
@@ -28,20 +27,6 @@
             _, _, L = self.length_posterior.shape
             index = torch.arange(0, L, device=token_logits.device).view(1, 1, -1)
             self.expected_gaps = (self.length_posterior * index).sum(dim=-1)
-=======
-    token_posterior: Tensor
-    length_posterior: Optional[Tensor] = None
-    expected_gaps: Optional[Tensor] = None
-    variable_length: bool = True
-
-    def __post_init__(self):
-        if self.variable_length:
-            assert self.length_posterior is not None or self.expected_gaps is not None
-            if self.expected_gaps is None:
-                _, L = self.length_posterior.shape
-                index = torch.arange(0, L, device=self.token_posterior.device).view(1, -1)
-                self.expected_gaps = (self.length_posterior * index).sum(dim=-1)
->>>>>>> 8e533637
 
 
 @dataclass
@@ -72,7 +57,6 @@
 
     @property
     def mask_indices(self) -> Tensor:
-<<<<<<< HEAD
         return self.xt == self._mask_token
 
     @property
@@ -83,14 +67,6 @@
     def xt_length(self) -> Tensor:
         # Calculate length of xt
         return (self.xt != self._pad_token).sum(dim=1)
-=======
-        return (self.xt == self._mask_token)
-
-    @property
-    def unmasked(self) -> Tensor:
-        # TODO
-        return None
->>>>>>> 8e533637
 
     @property
     def x1_length(self) -> Tensor:
@@ -167,57 +143,7 @@
             x1_remained: [B, L] tokens that are not deleted, used for the training target
             gap_counts: [B, L+1] the number of deleted tokens between xt slots
         """
-<<<<<<< HEAD
         raise NotImplementedError
-=======
-        # sample the stopping time (B, L) / (B, L)
-        insertion_time, unmasking_time = self.hitting_time(t, x1)
-        t_expand = t.unsqueeze(1).expand_as(insertion_time)
-
-        clean_tokens = x1.ne(self.pad_token)
-        deleted_tokens = clean_tokens & (self.insertion_schedule.at(t_expand) < insertion_time)
-        masked_tokens = (
-            clean_tokens
-            & (self.insertion_schedule.at(t_expand) > insertion_time)
-            & (t_expand < unmasking_time)
-        )
-
-        values = torch.where(
-            deleted_tokens,
-            self.pad_token,  # for deletion, change to pad token
-            torch.where(
-                masked_tokens,
-                self.mask_token,  # for masking, change to mask token
-                x1,
-            ),
-        )
-
-        st = values.ne(self.pad_token)
-        keep_idx = st.argsort(dim = 1, descending = True)
-        xt = torch.gather(values, 1, keep_idx)
-
-        # output remained_x1
-        x1_tokens = torch.where(deleted_tokens, self.pad_token, x1)
-        x1_remained = torch.gather(x1_tokens, 1, keep_idx)
-
-        # gap counts
-        B, L = x1.shape
-        pos = torch.arange(L , device = x1.device)
-        sentinel = L
-        st_idx = torch.where(st, pos, sentinel)
-        sorted_st , _ = torch.sort(st_idx, dim=1)
-        x1_len = (x1 != self.pad_token).sum(dim=1)
-        sorted_clamped = torch.minimum(sorted_st, x1_len.unsqueeze(1))
-        pad_front = x1.new_zeros((B, 1)) - 1
-        pad_back = x1_len.unsqueeze(1)
-        padded = torch.cat([pad_front, sorted_clamped, pad_back], dim=1)  # (B, L+2)
-        gap_counts = padded[:, 1:] - padded[:, :-1] - 1  # (B, L+1)
-        gap_counts = gap_counts.clamp(min=0)
-
-        return JointInterpolantResult(
-            xt=xt, st=st, _x1=x1, _pad_token=self.pad_token, _mask_token=self.mask_token, x1_remained=x1_remained, gap_counts = gap_counts 
-        )
->>>>>>> 8e533637
 
 
 class AnyOrderMaskInsertionInterpolant(JointInterpolant):
@@ -241,7 +167,6 @@
         """
         B, L = x1.shape
         eps = 1e-6
-<<<<<<< HEAD
 
         insert_time = self.insertion_schedule.sample((B, L), device=x1.device)
         insert_time = eps + (1 - eps) * insert_time  # ensure t1 is not 0
@@ -250,20 +175,12 @@
         )
 
         return insert_time, unmask_time
-=======
-        t1 = eps + torch.rand((B, L), device=x1.device) * (
-            1 - eps
-        )  # address the issue of t1 = 0
-        t2 = t1 + torch.rand((B, L), device=x1.device) * (1 - t1)
-        return t1, t2
->>>>>>> 8e533637
 
     def elbo_weight(self, t: Tensor, x1: Tensor):
         """
         Return the ELBO weight for the training, can be changed depends on the empirical results
         """
         eps = 1e-6
-<<<<<<< HEAD
         insert_weight = self.insertion_schedule.rate_scale_factor(t)
         insert_weight = insert_weight[:, None].expand(-1, x1.shape[1] + 1)
 
@@ -271,17 +188,6 @@
         unmask_weight = unmask_weight.unsqueeze(1).expand(-1, x1.shape[1])
 
         return unmask_weight, insert_weight
-=======
-        weight_insert = self.insertion_schedule.rate_scale_factor(t)
-        weight_insert_expanded = weight_insert.unsqueeze(1).expand(
-            -1, x1.shape[1] + 1
-        )  # (B,L+1)
-        weight_unmask = 1.0 / (1 - t + eps)
-        weight_unmask_expanded = weight_unmask.unsqueeze(1).expand(
-            -1, x1.shape[1]
-        )  # (B,L)
-        return weight_unmask_expanded, weight_insert_expanded
->>>>>>> 8e533637
 
     def to_actual_rate(
         self, xt: Tensor, prediction: ModelPrediction, t: Tensor
@@ -321,7 +227,6 @@
         """
         # sample the stopping time (B, L) / (B, L)
         insertion_time, unmasking_time = self.hitting_time(t, x1)
-        t_expand = t.unsqueeze(1).expand_as(insertion_time)
 
         clean_tokens = x1.ne(self.pad_token)
         deleted_tokens = clean_tokens & (t[:, None] < insertion_time)
@@ -342,7 +247,7 @@
         )
 
         st = values.ne(self.pad_token)
-        keep_idx = st.argsort(dim = 1, descending = True)
+        keep_idx = st.argsort(dim=1, descending=True)
         xt = torch.gather(values, 1, keep_idx)
 
         # output remained_x1
@@ -351,10 +256,10 @@
 
         # gap counts
         B, L = x1.shape
-        pos = torch.arange(L , device = x1.device)
+        pos = torch.arange(L, device=x1.device)
         sentinel = L
         st_idx = torch.where(st, pos, sentinel)
-        sorted_st , _ = torch.sort(st_idx, dim=1)
+        sorted_st, _ = torch.sort(st_idx, dim=1)
         x1_len = (x1 != self.pad_token).sum(dim=1)
         sorted_clamped = torch.minimum(sorted_st, x1_len.unsqueeze(1))
         pad_front = x1.new_zeros((B, 1)) - 1
@@ -364,29 +269,27 @@
         gap_counts = gap_counts.clamp(min=0)
 
         return JointInterpolantResult(
-            xt=xt, st=st, _x1=x1, _pad_token=self.pad_token, _mask_token=self.mask_token, x1_remained=x1_remained, gap_counts = gap_counts 
+            xt=xt,
+            st=st,
+            _x1=x1,
+            _pad_token=self.pad_token,
+            _mask_token=self.mask_token,
+            x1_remained=x1_remained,
+            gap_counts=gap_counts,
         )
 
 
 class MDMInterpolant(JointInterpolant):
     def __init__(
         self,
-<<<<<<< HEAD
         unmask_schedule: Schedule,
-=======
->>>>>>> 8e533637
         vocab_size: int,
         mask_token: int,
         pad_token: int,
         max_length: int,
     ):
-<<<<<<< HEAD
         super().__init__(vocab_size, mask_token, pad_token, max_length)
         self.unmask_schedule = unmask_schedule
-=======
-        from schedule import NoSchedule
-        super().__init__(NoSchedule(), vocab_size, mask_token, pad_token, max_length)
->>>>>>> 8e533637
 
     def hitting_time(self, t: Tensor, x1: Tensor) -> Tensor:
         """
@@ -395,56 +298,20 @@
         """
         B, L = x1.shape
         eps = 1e-6
-<<<<<<< HEAD
-        t = eps + torch.rand((B, L), device=x1.device) * (1 - eps)
+        t = eps + self.unmask_schedule.sample((B, L), device=x1.device) * (1 - eps)
         return t
-=======
-        t2 = eps + torch.rand((B, L), device=x1.device) * (
-            1 - eps
-        )  # address the issue of t2 = 0
-        t1 = torch.zeros((B, L), device=x1.device) - eps
-        return t1, t2
->>>>>>> 8e533637
 
     def elbo_weight(self, t: Tensor, x1: Tensor):
         """
         Return the ELBO weight for the training, can be changed depends on the empirical results
         there's no weight_delete for the vanilla MDM
         """
-<<<<<<< HEAD
         weight_unmask = self.unmask_schedule.rate_scale_factor(t)
-=======
-        eps = 1e-6
-        weight_unmask = 1.0 / (1 - t + eps)
->>>>>>> 8e533637
         weight_unmask_expanded = weight_unmask.unsqueeze(1).expand(
             -1, x1.shape[1]
         )  # (B,L)
         return weight_unmask_expanded
 
-
-<<<<<<< HEAD
-=======
-    def sample_interpolant(self, t: Tensor, x1: Tensor) -> JointInterpolantResult:
-        """
-        override the sample_interpolant method to handle the MDM interpolant: we also mask the padding tokens
-        """
-        B, L = x1.shape
-        eps = 1e-6
-        _ , unmasking_time = self.hitting_time(t, x1)
-        # we also mask the padding tokens
-        t_expand = t.unsqueeze(1).expand_as(unmasking_time)
-        masked_tokens = (t_expand < unmasking_time)
-        xt = torch.where(masked_tokens, self.mask_token, x1)
-        st = torch.ones_like(xt)
-        gap_counts = torch.zeros_like(xt)
-        
-
-        return JointInterpolantResult(
-            xt=xt, st=st, _x1=x1, _pad_token=self.pad_token, _mask_token=self.mask_token, x1_remained=x1, gap_counts=gap_counts
-        )
-
->>>>>>> 8e533637
     def to_actual_rate(
         self, xt: Tensor, prediction: ModelPrediction, t: Tensor
     ) -> Rate:
