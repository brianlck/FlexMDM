--- conflicted
+++ resolved
@@ -1,10 +1,6 @@
 import torch
 import pytorch_lightning as pl
 from pytorch_lightning.loggers import WandbLogger
-<<<<<<< HEAD
-=======
-from pytorch_lightning.utilities import rank_zero_only
->>>>>>> 8e533637
 from pytorch_lightning.callbacks import ModelCheckpoint
 import os
 import hydra
@@ -19,7 +15,6 @@
 )
 
 
-<<<<<<< HEAD
 def train(config: DictConfig):
     # set the random seed
     pl.seed_everything(42)
@@ -39,205 +34,8 @@
         )
     else:
         wandb_logger = None
-=======
-class TransdimensionalFlowModule(pl.LightningModule):
-    def __init__(self, config, args):
-        super().__init__()
-        self.config = config
-        self.model_type = config.interpolant.type
-        self.learning_rate = config.training.learning_rate
-        self.unmask_loss_type = args.unmask_loss_type
-        self.len_predict_type = args.len_predict_type
-        self.len_loss_scheduler = args.len_loss_scheduler
-
-        # Initialize model based on type
-        self.model = AnyOrderMaskInsertionFlow(config, self.len_predict_type)
-
-        # Initialize Masking Schedule
-        if args.insertion_schedule_type == "geometric":
-            insertion_schedule = GeometricSchedule(min_val=5.0, max_val=0.01)
-        elif args.insertion_schedule_type == "linear":
-            insertion_schedule = LinearSchedule()
-        else:
-            raise ValueError(f"Invalid mask schedule type: {args.insertion_schedule_type}")
-
-        # Initialize interpolant
-        self.interpolant = AnyOrderMaskInsertionInterpolant(
-            insertion_schedule = insertion_schedule,
-            vocab_size=config.interpolant.tokens,
-            mask_token=config.interpolant.mask_token,
-            pad_token=config.interpolant.pad_token,
-            max_length=config.interpolant.max_length,
-        )
-
-        # Save hyperparameters
-        self.save_hyperparameters()
-
-    def forward(self, x, t) -> ModelPrediction:
-        return self.model(x, t)
-
-    def training_loss(self, x1, t):
-        batch_size = x1.shape[0]
-        interpolant_sample = self.interpolant.sample_interpolant(t, x1)
-        unmask_weight, insert_weight = self.interpolant.elbo_weight(t, x1)
-
-        prediction: ModelPrediction = self(interpolant_sample.xt, t)
-
-        match self.unmask_loss_type:
-            case "elbo":
-                mask_indices = interpolant_sample.mask_indices
-                unmask_loss = unmask_weight[mask_indices] * F.cross_entropy(
-                    prediction.token_posterior[mask_indices],
-                    interpolant_sample.x1_remained[mask_indices],
-                    reduction="none",
-                )
-                unmask_loss = unmask_loss.sum() / (batch_size * self.config.interpolant.max_length)
-
-            case _:
-                raise ValueError(f"Invalid unmask loss type: {self.unmask_loss_type}")
-
-        match self.len_predict_type:
-            case "expectation":
-                # boolean tensor of clean (including masked) tokens
-                not_pad_tokens = (interpolant_sample.xt != self.config.interpolant.pad_token) # B X L
-                left_pad_tensor = torch.ones((batch_size, 1), dtype = torch.bool, device = interpolant_sample.xt.device)
-                not_pad_tokens = torch.cat([left_pad_tensor, not_pad_tokens], dim = 1) # B X (L+1)
-
-                insertion_loss = insert_weight[not_pad_tokens] * jump_kernel_elbo(
-                    interpolant_sample.gap_counts[not_pad_tokens], prediction.expected_gaps[not_pad_tokens] 
-                )
-                insertion_loss = insertion_loss.sum() / (batch_size * self.config.interpolant.max_length)
-
-                # sanity check for the almost zero prediction
-                zero_prediction = torch.zeros_like(prediction.expected_gaps) + 1e-4
-                zero_prediction_loss = insert_weight[not_pad_tokens] * jump_kernel_elbo(
-                    interpolant_sample.gap_counts[not_pad_tokens], zero_prediction[not_pad_tokens]
-                )
-                zero_prediction_loss = zero_prediction_loss.sum() / (batch_size * self.config.interpolant.max_length)
-
-            case "distribution":
-                gap_one_hot = F.one_hot(
-                    interpolant_sample.gaps,
-                    num_classes=self.config.interpolant.max_length + 1,
-                ).to(prediction.length_posterior.dtype)
-                insertion_loss = insert_weight * mse(
-                    prediction.length_posterior, gap_one_hot
-                )
-                insertion_loss = insertion_loss.mean()
-
-        return unmask_loss, insertion_loss, zero_prediction_loss
-
-    def training_step(self, batch, batch_idx):
-        # Extract input data
-        if isinstance(batch, dict):
-            batch = batch["input_ids"]
-
-        x1 = batch
-        batch_size = x1.shape[0]
-        t = torch.rand(batch_size, device=x1.device)
-
-        unmask_loss, len_loss, zero_prediction_loss = self.training_loss(x1, t)
-
-        if self.len_loss_scheduler:
-            warmup_steps = self.config.training.warmup_steps
-            alpha = float(self.global_step) / float(warmup_steps)
-            alpha = max(0.0, min(1.0, alpha))
-        else:
-            alpha = 1.0
-        
-        loss = unmask_loss + alpha * len_loss
-
-        self.log("train/unmask_loss", unmask_loss, prog_bar=True)
-        self.log("train/len_loss", len_loss, prog_bar=True)
-        self.log("train/zero_prediction_loss", zero_prediction_loss, prog_bar=True)
-        self.log("train/total_loss", loss, prog_bar=True)
-
-        return loss
-
-    def validation_step(self, batch, batch_idx):
-        if isinstance(batch, dict):
-            batch = batch["input_ids"]
-
-        x1 = batch
-        batch_size = x1.shape[0]
-
-        t = torch.rand(batch_size, device=x1.device)
-        unmask_loss, len_loss, zero_prediction_loss = self.training_loss(x1, t)
-
-        # no scheduler for validation
-        loss = unmask_loss + len_loss
-
-        self.log("val/unmask_loss", unmask_loss, prog_bar=True)
-        self.log("val/len_loss", len_loss, prog_bar=True)
-        self.log("val/zero_prediction_loss", zero_prediction_loss, prog_bar=True)
-        self.log("val_loss", loss, prog_bar=True)
-
-        return loss
-
-    def configure_optimizers(self):
-        optimizer = torch.optim.AdamW(self.parameters(), lr=self.learning_rate)
-        warmup_steps = self.config.training.warmup_steps
-        scheduler = torch.optim.lr_scheduler.LinearLR(
-            optimizer, start_factor = 0.01, end_factor = 1.0, total_iters = warmup_steps
-        )
-        return {
-            "optimizer": optimizer,
-            "lr_scheduler": {
-                "scheduler": scheduler,
-                "interval": "step",
-                "frequency": 1,
-            },
-        }
-
-    def on_save_checkpoint(self, checkpoint):
-        checkpoint["config"] = self.config
-        checkpoint["interpolant_state"] = {
-            "vocab_size": self.interpolant.vocab_size,
-            "mask_token": self.interpolant.mask_token,
-            "pad_token": self.interpolant.pad_token,
-            "max_length": self.interpolant.max_length,
-        }
-
-    def on_load_checkpoint(self, checkpoint):
-        # TODO: work with general mask schedule
-        self.config = checkpoint["config"]
-        interpolant_state = checkpoint["interpolant_state"]
-
-        self.interpolant = AnyOrderMaskInsertionInterpolant(
-            insertion_schedule= LinearSchedule(),
-            vocab_size=interpolant_state["vocab_size"],
-            mask_token=interpolant_state["mask_token"],
-            pad_token=interpolant_state["pad_token"],
-            max_length=interpolant_state["max_length"],
-        )
-
-
-def train(args):
-    # set the random seed
-    pl.seed_everything(42)
-    # Load config
-    config = OmegaConf.load(args.config)
-    wandb_logger = None
-    
-    @rank_zero_only
-    def _init_wandb():
-        nonlocal wandb_logger
-        if args.wandb:
-            wandb.init(project="interpretable-flow", entity=args.wandb_entity, config=OmegaConf.to_container(config, resolve=True),
-                name=f"VLMDM-new-wikitext2-longer-epochs",
-            )
-            wandb_logger = WandbLogger(
-                project=wandb.run.project,
-                name=wandb.run.name,
-                log_model=True,
-            )
-        else:
-            wandb_logger = None
->>>>>>> 8e533637
 
     time_string = datetime.now().strftime("%Y%m%d-%H%M%S")
-    _init_wandb()
-
     config.training.checkpoint_dir = os.path.join(
         config.training.checkpoint_dir, time_string
     )
@@ -257,26 +55,16 @@
         case _:
             raise NotImplementedError(f"Trainer {config.trainer} is not supported")
 
-<<<<<<< HEAD
     if config.training.warmup_steps is None:
         total_iters = config.training.num_epochs * len(dataset_bundle.train_loader)
         config.training.warmup_steps = int(total_iters * 0.01)
-=======
-    # calculate max steps
-    print(len(train_loader))
-    total_iters = config.training.num_epochs * len(train_loader)
-    config.training.warmup_steps = int(total_iters * 0.01)
-    
-    # Initialize model
-    model = TransdimensionalFlowModule(config, args)
->>>>>>> 8e533637
 
     # Initialize trainer
     # TODO: add gradient clipping / learning rate scheduler
     checkpoint_callback = ModelCheckpoint(
         monitor="val_loss",
         mode="min",
-        filename = "epoch-{epoch:02d}-val_loss-{val_loss:.4f}",
+        filename="epoch-{epoch:02d}-val_loss-{val_loss:.4f}",
         dirpath=config.training.checkpoint_dir,
         every_n_epochs=config.training.save_every_n_epochs,
     )
@@ -287,7 +75,6 @@
         devices=config.training.devices,
         log_every_n_steps=100,
         enable_checkpointing=True,
-<<<<<<< HEAD
         default_root_dir="checkpoints",
     )
 
@@ -297,16 +84,13 @@
         mode="min",
         save_top_k=1,
         filename="best-val-loss-{epoch:02d}-{val_loss:.2f}",
-=======
-        callbacks=[checkpoint_callback]
->>>>>>> 8e533637
     )
 
     trainer_kwargs["callbacks"] = [checkpoint_callback]
 
     if wandb_logger is not None:
         trainer_kwargs["logger"] = wandb_logger
-        
+
     trainer = pl.Trainer(**trainer_kwargs)
 
     # Train the model
@@ -321,7 +105,6 @@
         ckpt_path=ckpt_path,
     )
 
-<<<<<<< HEAD
     if "wandb" in config:
         wandb.finish()
 
@@ -330,51 +113,6 @@
 def main(cfg: DictConfig):
     train(cfg)
 
-=======
-    if args.wandb:
-        @rank_zero_only
-        def _finish_wandb():
-            wandb.finish()
-        _finish_wandb()
-
-
-if __name__ == "__main__":
-    parser = argparse.ArgumentParser()
-    parser.add_argument(
-        "--config",
-        type=str,
-        help="Path to config file",
-        default="config/wikitext2/any_order.yaml",
-    )
-    parser.add_argument(
-        "--interpolant_type",
-        type=str,
-        help="which interpolant to use: currently just supports any-order",
-        default="any-order",
-    )
-    parser.add_argument(
-        "--insertion_schedule_type",
-        type=str,
-        help="which insertion schedule to use: currently supports geometric and linear",
-        default="linear",
-    )
-    parser.add_argument("--resume", type=str, help="Path to checkpoint to resume from")
-    parser.add_argument(
-        "--unmask_loss_type",
-        type=str,
-        help="which unmask loss to use: cross entropy or mse",
-        default="elbo",
-    )
-    parser.add_argument(
-        "--len_predict_type",
-        type=str,
-        help="which length prediction to use: distribution (p(s_t | x_t, t)) or expectation (E[s_t | x_t, t])",
-        default="expectation",
-    )
-    parser.add_argument("--wandb", action="store_true", help="whether to use wandb")
-    parser.add_argument("--len_loss_scheduler", action = "store_true", help = "whether to use len loss scheduler")
-    parser.add_argument("--wandb_entity", type=str, help="wandb entity", default = "jaeyeon_kim-harvard-university")
->>>>>>> 8e533637
 
 if __name__ == "__main__":
     main()