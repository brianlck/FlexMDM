import torch
import torch.nn as nn
import torch.nn.functional as F
import math
from einops import rearrange
from flash_attn.flash_attn_interface import flash_attn_varlen_qkvpacked_func
from omegaconf import OmegaConf
from interpolant import ReparametrizedRate
from . import rotary
from .fused_add_dropout_scale import (
    bias_dropout_add_scale_fused_train,
    bias_dropout_add_scale_fused_inference,
    modulate_fused,
)


def modulate(x, shift, scale):
    return x * (1 + scale.unsqueeze(1)) + shift.unsqueeze(1)


#################################################################################
#                                  Layers                                       #
#################################################################################
class LayerNorm(nn.Module):
    def __init__(self, dim):
        super().__init__()
        self.weight = nn.Parameter(torch.ones([dim]))
        self.dim = dim

    def forward(self, x):
        with torch.amp.autocast("cuda", enabled=False):
            x = F.layer_norm(x.float(), [self.dim])
        return x * self.weight[None, None, :]


# TODO: check if we need this
def residual_linear(x, W, x_skip, residual_scale):
    """x_skip + residual_scale * W @ x"""
    dim_out, dim_in = W.shape[0], W.shape[1]
    return torch.addmm(
        x_skip.view(-1, dim_out), x.view(-1, dim_in), W.T, alpha=residual_scale
    ).view(*x.shape[:-1], dim_out)


#################################################################################
#               Embedding Layers for Timesteps and Class Labels                 #
#################################################################################


class TimestepEmbedder(nn.Module):
    """
    Embeds scalar timesteps into vector representations.
    """

    def __init__(self, hidden_size, frequency_embedding_size=256, silu=True):
        super().__init__()
        self.mlp = nn.Sequential(
            nn.Linear(frequency_embedding_size, hidden_size, bias=True),
            nn.SiLU(),
            nn.Linear(hidden_size, hidden_size, bias=True),
        )
        self.frequency_embedding_size = frequency_embedding_size

    @staticmethod
    def timestep_embedding(t, dim, max_period=10000):
        """
        Create sinusoidal timestep embeddings.
        :param t: a 1-D Tensor of N indices, one per batch element.
                          These may be fractional.
        :param dim: the dimension of the output.
        :param max_period: controls the minimum frequency of the embeddings.
        :return: an (N, D) Tensor of positional embeddings.
        """
        # https://github.com/openai/glide-text2im/blob/main/glide_text2im/nn.py
        half = dim // 2
        freqs = torch.exp(
            -math.log(max_period)
            * torch.arange(start=0, end=half, dtype=torch.float32)
            / half
        ).to(device=t.device)
        args = t[:, None].float() * freqs[None]
        embedding = torch.cat([torch.cos(args), torch.sin(args)], dim=-1)
        if dim % 2:
            embedding = torch.cat(
                [embedding, torch.zeros_like(embedding[:, :1])], dim=-1
            )
        return embedding

    def forward(self, t):
        t_freq = self.timestep_embedding(t, self.frequency_embedding_size)
        t_emb = self.mlp(t_freq)
        return t_emb


class LabelEmbedder(nn.Module):
    """
    Embeds class labels into vector representations. Also handles label dropout for classifier-free guidance.
    """

    def __init__(self, num_classes, cond_size):
        super().__init__()
        self.embedding_table = nn.Embedding(num_classes + 1, cond_size)
        self.num_classes = num_classes

        # TODO think of initializing with 0.02 std deviation like in original DiT paper

    def forward(self, labels):
        embeddings = self.embedding_table(labels)
        return embeddings

<<<<<<< HEAD

# length scalar head
class ScalarLengthHead(nn.Module):
    def __init__(self, d_model: int, normalized_len: int, cond_dim: int | None = None):
        super().__init__()
        self.has_cond = cond_dim is not None
        if self.has_cond:
            self.adaLN = nn.Linear(cond_dim, 2 * d_model, bias=True)
            self.adaLN.weight.data.zero_()
            self.adaLN.bias.data.zero_()

        self.norm = LayerNorm(d_model)
        self.proj1 = nn.Linear(d_model, d_model)
        self.act = nn.GELU()
        self.proj2 = nn.Linear(d_model, 1)
        self.softplus = nn.Softplus()
        self.normalized_len = normalized_len

    def forward(self, x: torch.Tensor, c: torch.Tensor | None = None):
        x_fp32 = x.float()
        c_fp32 = c.float() if (self.has_cond and c is not None) else None
        if self.has_cond and c_fp32 is not None:
            shift, scale = self.adaLN(c_fp32)[:, None].chunk(2, dim=2)
            x_fp32 = modulate_fused(self.norm(x_fp32), shift, scale)
        else:
            x_fp32 = self.norm(x_fp32)
        s = self.proj2(self.act(self.proj1(x_fp32)))
        out = self.softplus(s).squeeze(-1) * self.normalized_len
        return out.to(x.dtype)
=======
>>>>>>> df0af0da

#################################################################################
#                                 Core Model                                    #
#################################################################################


class DDiTBlock(nn.Module):
    def __init__(self, dim, n_heads, cond_dim, mlp_ratio=4, dropout=0.1):
        super().__init__()
        self.n_heads = n_heads

        self.norm1 = LayerNorm(dim)
        self.attn_qkv = nn.Linear(dim, 3 * dim, bias=False)
        self.attn_out = nn.Linear(dim, dim, bias=False)
        self.dropout1 = nn.Dropout(dropout)

        self.norm2 = LayerNorm(dim)
        self.mlp = nn.Sequential(
            nn.Linear(dim, mlp_ratio * dim, bias=True),
            nn.GELU(approximate="tanh"),
            nn.Linear(mlp_ratio * dim, dim, bias=True),
        )
        self.dropout2 = nn.Dropout(dropout)

        self.dropout = dropout

        self.adaLN_modulation = nn.Linear(cond_dim, 6 * dim, bias=True)
        self.adaLN_modulation.weight.data.zero_()
        self.adaLN_modulation.bias.data.zero_()

    def _get_bias_dropout_scale(self):
        return (
            bias_dropout_add_scale_fused_train
            if self.training
            else bias_dropout_add_scale_fused_inference
        )

    def forward(self, x, rotary_cos_sin, c, seqlens=None):
        batch_size, seq_len = x.shape[0], x.shape[1]

        bias_dropout_scale_fn = self._get_bias_dropout_scale()

        shift_msa, scale_msa, gate_msa, shift_mlp, scale_mlp, gate_mlp = (
            self.adaLN_modulation(c)[:, None].chunk(6, dim=2)
        )

        # attention operation
        x_skip = x
        x = modulate_fused(self.norm1(x), shift_msa, scale_msa)
        # dtype0 = x.dtype

        qkv = self.attn_qkv(x)
        qkv = rearrange(
            qkv, "b s (three h d) -> b s three h d", three=3, h=self.n_heads
        )
        with torch.amp.autocast("cuda", enabled=False):
            cos, sin = rotary_cos_sin
            qkv = rotary.apply_rotary_pos_emb(qkv, cos.to(qkv.dtype), sin.to(qkv.dtype))
        qkv = rearrange(qkv, "b s ... -> (b s) ...")
        if seqlens is None:
            cu_seqlens = torch.arange(
                0,
                (batch_size + 1) * seq_len,
                step=seq_len,
                dtype=torch.int32,
                device=qkv.device,
            )
        else:
            cu_seqlens = seqlens.cumsum(-1)
        # qkv is bfloat16
        x = flash_attn_varlen_qkvpacked_func(
            qkv, cu_seqlens, seq_len, 0.0, causal=False
        )

        x = rearrange(x, "(b s) h d -> b s (h d)", b=batch_size)

        x = bias_dropout_scale_fn(
            self.attn_out(x), None, gate_msa, x_skip, self.dropout
        )

        # mlp operation
        x = bias_dropout_scale_fn(
            self.mlp(modulate_fused(self.norm2(x), shift_mlp, scale_mlp)),
            None,
            gate_mlp,
            x,
            self.dropout,
        )
        return x


class EmbeddingLayer(nn.Module):
    def __init__(self, dim, vocab_dim):
        super().__init__()
        self.embedding = nn.Parameter(torch.empty((vocab_dim, dim)))
        torch.nn.init.kaiming_uniform_(self.embedding, a=math.sqrt(5))

    def forward(self, x):
        return self.embedding[x]


class DDitFinalLayer(nn.Module):
    def __init__(self, hidden_size, out_channels, cond_dim):
        super().__init__()
        self.norm_final = LayerNorm(hidden_size)
        self.linear = nn.Linear(hidden_size, out_channels)
        self.linear.weight.data.zero_()
        self.linear.bias.data.zero_()

        self.adaLN_modulation = nn.Linear(cond_dim, 2 * hidden_size, bias=True)
        self.adaLN_modulation.weight.data.zero_()
        self.adaLN_modulation.bias.data.zero_()

    def forward(self, x, c):
        shift, scale = self.adaLN_modulation(c)[:, None].chunk(2, dim=2)
        x = modulate_fused(self.norm_final(x), shift, scale)
        x = self.linear(x)
        return x


# TODO: check if we need this
class CombinedHead(nn.Module):
    def __init__(self, hidden_size, out_channels, cond_dim):
        super().__init__()
        self.linear = nn.Linear(hidden_size, out_channels)
        self.norm = LayerNorm(hidden_size)
        self.adaLN = nn.Linear(cond_dim, 2 * hidden_size, bias=True)
        self.adaLN.weight.data.zero_()
        self.adaLN.bias.data.zero_()

    def forward(self, x, c):
        shift, scale = self.adaLN(c)[:, None].chunk(2, dim=2)
        x = modulate_fused(self.norm(x), shift, scale)
        result = self.linear(x.mean(dim=1).squeeze()).squeeze()
        return result


class AnyOrderMaskInsertionFlow(nn.Module):
    def __init__(self, config, *,len_predict_type='distribution'):
        super().__init__()

        # hack to make loading in configs easier
        if isinstance(config, dict):
            config = OmegaConf.create(config)

        self.config = config
<<<<<<< HEAD
        self.vocab_size = config.tokens
        self.pad_token = config.pad_token
        self.mask_token = config.mask_token

        self.vocab_embed = EmbeddingLayer(config.model.hidden_size, self.vocab_size + 1)
=======
        vocab_size = config.interpolant.tokens

        self.vocab_embed = EmbeddingLayer(config.model.hidden_size, vocab_size)
>>>>>>> df0af0da
        self.sigma_map = TimestepEmbedder(config.model.cond_dim)
        self.rotary_emb = rotary.Rotary(
            config.model.hidden_size // config.model.n_heads
        )

        self.blocks = nn.ModuleList(
            [
                DDiTBlock(
                    config.model.hidden_size,
                    config.model.n_heads,
                    config.model.cond_dim,
                    dropout=config.model.dropout,
                )
                for _ in range(config.model.n_blocks)
            ]
        )

<<<<<<< HEAD
        self.output_layer = DDitFinalLayer(config.model.hidden_size, self.vocab_size, config.model.cond_dim)
        self.len_predict_type = len_predict_type

        if self.len_predict_type == 'distribution':
            self.len_pred = DDitFinalLayer(config.model.hidden_size, config.max_length+1, config.model.cond_dim)
        elif self.len_predict_type == 'expectation':
            normalized_len = config.max_length
            self.len_pred = ScalarLengthHead(config.model.hidden_size, normalized_len, config.model.cond_dim)
        else:
            raise ValueError(f"Invalid length prediction type: {self.len_predict_type}")

        #self.finalHead = CombinedHead(config.model.hidden_size, config.max_length+1, config.model.cond_dim)
=======
        self.output_layer = DDitFinalLayer(
            config.model.hidden_size, vocab_size, config.model.cond_dim
        )
        # Default to per-sequence scalar prediction
        self.len_pred = CombinedHead(
            config.model.hidden_size,
            config.interpolant.max_length + 1,
            config.model.cond_dim,
        )
>>>>>>> df0af0da

    def _get_bias_dropout_scale(self):
        return (
            bias_dropout_add_scale_fused_train
            if self.training
            else bias_dropout_add_scale_fused_inference
        )

<<<<<<< HEAD

    def forward(self, indices: torch.Tensor, t: torch.Tensor):
        B, L = indices.shape
        indices = torch.cat([indices, self.pad_token * torch.ones((B, 1), device=indices.device, dtype=torch.int64)], dim=-1)
        
=======
    def forward(self, indices, t):
>>>>>>> df0af0da
        x = self.vocab_embed(indices)
        c = F.silu(self.sigma_map(t))

        rotary_cos_sin = self.rotary_emb(x)

        with torch.amp.autocast("cuda", dtype=torch.bfloat16):
            for i in range(len(self.blocks)):
                x = self.blocks[i](x, rotary_cos_sin, c, seqlens=None)

            # --- Unmasking prediction ---
            per_token_posterior = self.output_layer(x[:, :-1], c)
            # --- Length prediction ---
            if self.len_predict_type == 'distribution': # p(insertions | xt)
                length_posterior = F.softmax(self.len_pred(x, c), dim=-1)
            elif self.len_predict_type == 'expectation': # E[insertions | xt] / normalized by L
                length_posterior = self.len_pred(x, c)
        
        return ReparametrizedRate(
            per_token_posterior=per_token_posterior, length_posterior=length_posterior
        )

# p(st | xt)
# For i=0...dim(xt). E[insertion at position i| xt]



class SemiAutoregressiveFlow(nn.Module):
    def __init__(self, config):
        super().__init__()

        # hack to make loading in configs easier
        if isinstance(config, dict):
            config = OmegaConf.create(config)

        self.config = config
<<<<<<< HEAD

        vocab_size = config.tokens

        self.vocab_embed = EmbeddingLayer(config.model.hidden_size, vocab_size + 1)
=======
        self.vocab_size = config.interpolant.tokens
        self.pad_token = config.interpolant.pad_token
        self.mask_token = config.interpolant.mask_token

        self.vocab_embed = EmbeddingLayer(config.model.hidden_size, self.vocab_size)
>>>>>>> df0af0da
        self.sigma_map = TimestepEmbedder(config.model.cond_dim)
        self.rotary_emb = rotary.Rotary(
            config.model.hidden_size // config.model.n_heads
        )

        self.blocks = nn.ModuleList(
            [
                DDiTBlock(
                    config.model.hidden_size,
                    config.model.n_heads,
                    config.model.cond_dim,
                    dropout=config.model.dropout,
                )
                for _ in range(config.model.n_blocks)
            ]
        )

<<<<<<< HEAD
        self.output_layer = DDitFinalLayer(config.model.hidden_size, vocab_size, config.model.cond_dim)
        # Default to per-sequence scalar prediction
        self.len_pred = CombinedHead(config.model.hidden_size, config.max_length+1, config.model.cond_dim)
=======
        self.output_layer = DDitFinalLayer(
            config.model.hidden_size, self.vocab_size, config.model.cond_dim
        )
        # Default to per-sequence scalar prediction
        self.len_pred = DDitFinalLayer(
            config.model.hidden_size,
            config.interpolant.max_length + 1,
            config.model.cond_dim,
        )
        self.finalHead = CombinedHead(
            config.model.hidden_size,
            config.interpolant.max_length + 1,
            config.model.cond_dim,
        )
>>>>>>> df0af0da

    def _get_bias_dropout_scale(self):
        return (
            bias_dropout_add_scale_fused_train
            if self.training
            else bias_dropout_add_scale_fused_inference
        )

<<<<<<< HEAD

    def forward(self, indices, t):
=======
    def forward(self, indices: torch.Tensor, t: torch.Tensor):
        B, L = indices.shape
        indices = torch.cat(
            [
                indices,
                self.pad_token
                * torch.ones((B, 1), device=indices.device, dtype=torch.int64),
            ],
            dim=-1,
        )
>>>>>>> df0af0da

        x = self.vocab_embed(indices)
        c = F.silu(self.sigma_map(t))

        rotary_cos_sin = self.rotary_emb(x)

        with torch.amp.autocast("cuda", dtype=torch.bfloat16):
            for i in range(len(self.blocks)):
                x = self.blocks[i](x, rotary_cos_sin, c, seqlens=None)

            # for CE loss, we directly use the output of the model
            per_token_posterior = self.output_layer(x, c)
            # per_token_posterior = F.softmax(self.output_layer(x, c), dim=-1)
            length_posterior = F.softmax(self.len_pred(x, c), dim=-1)

        return ReparametrizedRate(
<<<<<<< HEAD
            per_token_posterior=per_token_posterior,
            length_posterior=length_posterior
        )
=======
            per_token_posterior=per_token_posterior, length_posterior=length_posterior
        )


# p(st | xt)
# For i=0...dim(xt). E[insertion at position i| xt]
>>>>>>> df0af0da
<|MERGE_RESOLUTION|>--- conflicted
+++ resolved
@@ -108,7 +108,6 @@
         embeddings = self.embedding_table(labels)
         return embeddings
 
-<<<<<<< HEAD
 
 # length scalar head
 class ScalarLengthHead(nn.Module):
@@ -138,8 +137,6 @@
         s = self.proj2(self.act(self.proj1(x_fp32)))
         out = self.softplus(s).squeeze(-1) * self.normalized_len
         return out.to(x.dtype)
-=======
->>>>>>> df0af0da
 
 #################################################################################
 #                                 Core Model                                    #
@@ -282,21 +279,88 @@
         super().__init__()
 
         # hack to make loading in configs easier
-        if isinstance(config, dict):
+        if type(config) == dict:
             config = OmegaConf.create(config)
 
         self.config = config
-<<<<<<< HEAD
         self.vocab_size = config.tokens
         self.pad_token = config.pad_token
         self.mask_token = config.mask_token
 
         self.vocab_embed = EmbeddingLayer(config.model.hidden_size, self.vocab_size + 1)
-=======
+        self.sigma_map = TimestepEmbedder(config.model.cond_dim)
+        self.rotary_emb = rotary.Rotary(config.model.hidden_size // config.model.n_heads)
+
+        self.blocks = nn.ModuleList([
+            DDiTBlock(config.model.hidden_size, config.model.n_heads, config.model.cond_dim, dropout=config.model.dropout) for _ in range(config.model.n_blocks)
+        ])
+
+        self.output_layer = DDitFinalLayer(config.model.hidden_size, self.vocab_size, config.model.cond_dim)
+        self.len_predict_type = len_predict_type
+
+        if self.len_predict_type == 'distribution':
+            self.len_pred = DDitFinalLayer(config.model.hidden_size, config.max_length+1, config.model.cond_dim)
+        elif self.len_predict_type == 'expectation':
+            normalized_len = config.max_length
+            self.len_pred = ScalarLengthHead(config.model.hidden_size, normalized_len, config.model.cond_dim)
+        else:
+            raise ValueError(f"Invalid length prediction type: {self.len_predict_type}")
+
+        #self.finalHead = CombinedHead(config.model.hidden_size, config.max_length+1, config.model.cond_dim)
+
+    
+    def _get_bias_dropout_scale(self):
+        return (
+            bias_dropout_add_scale_fused_train
+            if self.training
+            else bias_dropout_add_scale_fused_inference
+        )
+
+
+    def forward(self, indices: torch.Tensor, t: torch.Tensor):
+        B, L = indices.shape
+        indices = torch.cat([indices, self.pad_token * torch.ones((B, 1), device=indices.device, dtype=torch.int64)], dim=-1)
+        
+        x = self.vocab_embed(indices)
+        c = F.silu(self.sigma_map(t))
+
+        rotary_cos_sin = self.rotary_emb(x)
+
+        with torch.amp.autocast('cuda', dtype=torch.bfloat16):
+            for i in range(len(self.blocks)):
+                x = self.blocks[i](x, rotary_cos_sin, c, seqlens=None)
+
+            # --- Unmasking prediction ---
+            per_token_posterior = self.output_layer(x[:, :-1], c)
+            # --- Length prediction ---
+            if self.len_predict_type == 'distribution': # p(insertions | xt)
+                length_posterior = F.softmax(self.len_pred(x, c), dim=-1)
+            elif self.len_predict_type == 'expectation': # E[insertions | xt] / normalized by L
+                length_posterior = self.len_pred(x, c)
+        
+        return ReparametrizedRate(
+            per_token_posterior=per_token_posterior,
+            length_posterior=length_posterior
+        )
+    
+
+# p(st | xt)
+# For i=0...dim(xt). E[insertion at position i| xt]
+
+
+
+class SemiAutoregressiveFlow(nn.Module):
+    def __init__(self, config):
+        super().__init__()
+
+        # hack to make loading in configs easier
+        if isinstance(config, dict):
+            config = OmegaConf.create(config)
+
+        self.config = config
         vocab_size = config.interpolant.tokens
 
         self.vocab_embed = EmbeddingLayer(config.model.hidden_size, vocab_size)
->>>>>>> df0af0da
         self.sigma_map = TimestepEmbedder(config.model.cond_dim)
         self.rotary_emb = rotary.Rotary(
             config.model.hidden_size // config.model.n_heads
@@ -314,20 +378,6 @@
             ]
         )
 
-<<<<<<< HEAD
-        self.output_layer = DDitFinalLayer(config.model.hidden_size, self.vocab_size, config.model.cond_dim)
-        self.len_predict_type = len_predict_type
-
-        if self.len_predict_type == 'distribution':
-            self.len_pred = DDitFinalLayer(config.model.hidden_size, config.max_length+1, config.model.cond_dim)
-        elif self.len_predict_type == 'expectation':
-            normalized_len = config.max_length
-            self.len_pred = ScalarLengthHead(config.model.hidden_size, normalized_len, config.model.cond_dim)
-        else:
-            raise ValueError(f"Invalid length prediction type: {self.len_predict_type}")
-
-        #self.finalHead = CombinedHead(config.model.hidden_size, config.max_length+1, config.model.cond_dim)
-=======
         self.output_layer = DDitFinalLayer(
             config.model.hidden_size, vocab_size, config.model.cond_dim
         )
@@ -337,7 +387,6 @@
             config.interpolant.max_length + 1,
             config.model.cond_dim,
         )
->>>>>>> df0af0da
 
     def _get_bias_dropout_scale(self):
         return (
@@ -346,123 +395,7 @@
             else bias_dropout_add_scale_fused_inference
         )
 
-<<<<<<< HEAD
-
-    def forward(self, indices: torch.Tensor, t: torch.Tensor):
-        B, L = indices.shape
-        indices = torch.cat([indices, self.pad_token * torch.ones((B, 1), device=indices.device, dtype=torch.int64)], dim=-1)
-        
-=======
     def forward(self, indices, t):
->>>>>>> df0af0da
-        x = self.vocab_embed(indices)
-        c = F.silu(self.sigma_map(t))
-
-        rotary_cos_sin = self.rotary_emb(x)
-
-        with torch.amp.autocast("cuda", dtype=torch.bfloat16):
-            for i in range(len(self.blocks)):
-                x = self.blocks[i](x, rotary_cos_sin, c, seqlens=None)
-
-            # --- Unmasking prediction ---
-            per_token_posterior = self.output_layer(x[:, :-1], c)
-            # --- Length prediction ---
-            if self.len_predict_type == 'distribution': # p(insertions | xt)
-                length_posterior = F.softmax(self.len_pred(x, c), dim=-1)
-            elif self.len_predict_type == 'expectation': # E[insertions | xt] / normalized by L
-                length_posterior = self.len_pred(x, c)
-        
-        return ReparametrizedRate(
-            per_token_posterior=per_token_posterior, length_posterior=length_posterior
-        )
-
-# p(st | xt)
-# For i=0...dim(xt). E[insertion at position i| xt]
-
-
-
-class SemiAutoregressiveFlow(nn.Module):
-    def __init__(self, config):
-        super().__init__()
-
-        # hack to make loading in configs easier
-        if isinstance(config, dict):
-            config = OmegaConf.create(config)
-
-        self.config = config
-<<<<<<< HEAD
-
-        vocab_size = config.tokens
-
-        self.vocab_embed = EmbeddingLayer(config.model.hidden_size, vocab_size + 1)
-=======
-        self.vocab_size = config.interpolant.tokens
-        self.pad_token = config.interpolant.pad_token
-        self.mask_token = config.interpolant.mask_token
-
-        self.vocab_embed = EmbeddingLayer(config.model.hidden_size, self.vocab_size)
->>>>>>> df0af0da
-        self.sigma_map = TimestepEmbedder(config.model.cond_dim)
-        self.rotary_emb = rotary.Rotary(
-            config.model.hidden_size // config.model.n_heads
-        )
-
-        self.blocks = nn.ModuleList(
-            [
-                DDiTBlock(
-                    config.model.hidden_size,
-                    config.model.n_heads,
-                    config.model.cond_dim,
-                    dropout=config.model.dropout,
-                )
-                for _ in range(config.model.n_blocks)
-            ]
-        )
-
-<<<<<<< HEAD
-        self.output_layer = DDitFinalLayer(config.model.hidden_size, vocab_size, config.model.cond_dim)
-        # Default to per-sequence scalar prediction
-        self.len_pred = CombinedHead(config.model.hidden_size, config.max_length+1, config.model.cond_dim)
-=======
-        self.output_layer = DDitFinalLayer(
-            config.model.hidden_size, self.vocab_size, config.model.cond_dim
-        )
-        # Default to per-sequence scalar prediction
-        self.len_pred = DDitFinalLayer(
-            config.model.hidden_size,
-            config.interpolant.max_length + 1,
-            config.model.cond_dim,
-        )
-        self.finalHead = CombinedHead(
-            config.model.hidden_size,
-            config.interpolant.max_length + 1,
-            config.model.cond_dim,
-        )
->>>>>>> df0af0da
-
-    def _get_bias_dropout_scale(self):
-        return (
-            bias_dropout_add_scale_fused_train
-            if self.training
-            else bias_dropout_add_scale_fused_inference
-        )
-
-<<<<<<< HEAD
-
-    def forward(self, indices, t):
-=======
-    def forward(self, indices: torch.Tensor, t: torch.Tensor):
-        B, L = indices.shape
-        indices = torch.cat(
-            [
-                indices,
-                self.pad_token
-                * torch.ones((B, 1), device=indices.device, dtype=torch.int64),
-            ],
-            dim=-1,
-        )
->>>>>>> df0af0da
-
         x = self.vocab_embed(indices)
         c = F.silu(self.sigma_map(t))
 
@@ -478,15 +411,6 @@
             length_posterior = F.softmax(self.len_pred(x, c), dim=-1)
 
         return ReparametrizedRate(
-<<<<<<< HEAD
             per_token_posterior=per_token_posterior,
             length_posterior=length_posterior
-        )
-=======
-            per_token_posterior=per_token_posterior, length_posterior=length_posterior
-        )
-
-
-# p(st | xt)
-# For i=0...dim(xt). E[insertion at position i| xt]
->>>>>>> df0af0da
+        )